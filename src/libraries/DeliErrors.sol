// SPDX-License-Identifier: MIT
pragma solidity ^0.8.26;

/// @title DeliErrors
library DeliErrors {
    // generic
    error ZeroAddress();
    error ZeroAmount();
    error ZeroWeight();

    // access control
    error NotAdmin();
    error NotHook();
    error NotFeeProcessor();
    error NotSubscriber();
    error NotPoolManager();
    error NotPositionManager();

    // state / config
    error AlreadySettled();
    error InvalidBps();
    error InvalidOption();
    error InvalidPoolKey();
    error NotAllowed();
    error NoFunds();
    error NoKey();
    error SwapActive();
    error NoSwap();
    error Slippage();
    error NativeEthNotSupported();
    error WbltMissing();
    error ComponentNotDeployed();
    error EpochRunning();
<<<<<<< HEAD
    error MustUseDynamicFee();
    error PoolFeeNotRegistered();
    
=======
    error FinalizationInProgress();
>>>>>>> 2f02cef9
    // pool errors
    error PoolNotInitialized();
    error InvalidTickSpacing();
    error InvalidFee();
    error NoLiquidity();
    error InsufficientLiquidity();
    error InsufficientOutput();
    error InvalidPositionParams();
    
    // handler errors
    error HandlerAlreadyExists();
    error HandlerNotFound();
    error PositionNotFound();
    error NotAuthorized();
    
    // arithmetic errors
    error BalanceOverflow();
}<|MERGE_RESOLUTION|>--- conflicted
+++ resolved
@@ -31,13 +31,10 @@
     error WbltMissing();
     error ComponentNotDeployed();
     error EpochRunning();
-<<<<<<< HEAD
     error MustUseDynamicFee();
     error PoolFeeNotRegistered();
-    
-=======
     error FinalizationInProgress();
->>>>>>> 2f02cef9
+
     // pool errors
     error PoolNotInitialized();
     error InvalidTickSpacing();
