--- conflicted
+++ resolved
@@ -296,7 +296,6 @@
         // 2) Swap in BMX pool via unlock pattern (buy-back)
         poolManager.unlock(abi.encode(address(bmx), feeInput));
 
-<<<<<<< HEAD
         // With per-pool reward tracking, each pool gets its own rewards:
         // 1. OTHER/wBLT pool fees (wBLT) are auto-converted to BMX and go to OTHER pool gauge
         // 2. BMX/wBLT pool fees (BMX) go directly to BMX pool gauge
@@ -347,7 +346,7 @@
         // Check that VOTER_DST received wBLT from the BMX voter portion conversion
         uint256 voterWbltBalance = IERC20(address(wblt)).balanceOf(VOTER_DST);
         assertGt(voterWbltBalance, 0, "Voter should have received wBLT from BMX conversion");
-=======
+        
         uint256 feeAmt = feeInput * 3000 / 1e6; // 0.3 %
         uint256 expectedBuy = feeAmt * fp.buybackBps() / 1e4;
         uint256 expectedBuyTotal = expectedBuy; // only BMX pool credited immediately
@@ -359,7 +358,6 @@
         // Voter portion (3%) is kept in FeeProcessor buffers until a flush.
         uint256 voterShare = feeAmt - expectedBuy;
         assertEq(fp.pendingBmxForVoter(), voterShare);
->>>>>>> c186ca8d
 
         // Test stream rate for BMX pool (which only has rewards from BMX swap)
         // first roll brings epoch current but streamRate should still be zero (bucket queued)
