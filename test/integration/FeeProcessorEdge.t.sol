--- conflicted
+++ resolved
@@ -208,13 +208,8 @@
         uint256 buf = fp.pendingWbltForBuyback(otherPoolId);
         assertGt(buf, 0, "buffer not populated");
 
-<<<<<<< HEAD
         // Gauge bucket (day+2) still zero
         assertEq(gauge.dayBuckets(pid, uint32(block.timestamp / 1 days) + 2), 0, "bucket should be zero before key set");
-=======
-        // Gauge bucket still zero
-        assertEq(gauge.collectBucket(otherPoolId), 0, "bucket should be zero before key set");
->>>>>>> 87acbb7b
 
         // Now set the buyback pool key
         fp.setBuybackPoolKey(canonicalKey);
@@ -225,13 +220,9 @@
         // Buffers cleared
         assertEq(fp.pendingWbltForBuyback(otherPoolId), 0, "buyback buffer not cleared");
 
-<<<<<<< HEAD
         // Gauge bucket increased by ~buf * 97% (buyback share)
         uint256 bucket = gauge.dayBuckets(pid, uint32(block.timestamp / 1 days) + 2);
-=======
-        // Gauge bucket increased by ~buf * 97% (buyback share) - rewards go to source pool
-        uint256 bucket = gauge.collectBucket(otherPoolId);
->>>>>>> 87acbb7b
+
         assertGt(bucket, 0, "bucket not updated");
     }
 
