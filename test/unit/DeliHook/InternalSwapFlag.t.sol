--- conflicted
+++ resolved
@@ -85,14 +85,8 @@
         assertEq(fp.calls(), 1, "collectFee should be called once");
         assertTrue(fp.lastIsInternal(), "internal flag should be set");
         
-<<<<<<< HEAD
         // 2. No pool poke on internal swap (and no roll call needed in keeperless model)
         assertEq(daily.pokeCalls(), 0, "daily gauge should not be poked");
-=======
-        // 2. Epoch roll and pool poke (gauges should be updated)
-        assertEq(daily.rollCalls(), 1, "daily gauge should be rolled");
-        assertEq(daily.pokeCalls(), 1, "daily gauge should be poked");
->>>>>>> 87acbb7b
         
         // 3. IncentiveGauge poked
         assertEq(inc.pokeCount(), 1, "incentive gauge should be poked");
@@ -115,11 +109,7 @@
 
         // Should update gauges and collect regular fees
         assertEq(fp.calls(), 1, "regular fee should be collected");
-<<<<<<< HEAD
         assertEq(fp.internalFeeCalls(), 0, "internal fee should not be collected");
-=======
-        assertEq(daily.rollCalls(), 1, "daily gauge should be rolled");
->>>>>>> 87acbb7b
         assertEq(daily.pokeCalls(), 1, "daily gauge should be poked");
         assertEq(inc.pokeCount(), 1, "incentive gauge should be poked");
     }
